--- conflicted
+++ resolved
@@ -69,18 +69,18 @@
 			},
 		},
 		{
-<<<<<<< HEAD
 			Title: "Cron",
 			CellTransformer: func(data interface{}) string {
 				check, _ := data.(types.CheckConfig)
 				return check.Cron
-=======
+			},
+		},
+		{
 			Title: "Timeout",
 			CellTransformer: func(data interface{}) string {
 				check, _ := data.(types.CheckConfig)
 				timeout := strconv.FormatUint(uint64(check.Timeout), 10)
 				return timeout
->>>>>>> fb035809
 			},
 		},
 		{
