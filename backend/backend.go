--- conflicted
+++ resolved
@@ -37,33 +37,16 @@
 type Backend struct {
 	Config *Config
 
-<<<<<<< HEAD
 	shutdownChan chan struct{}
 	done         chan struct{}
 	messageBus   messaging.MessageBus
 	apid         daemon.Daemon
 	agentd       daemon.Daemon
 	schedulerd   daemon.Daemon
-	pipelined    daemon.Daemon
 	etcd         *etcd.Etcd
-}
-
-func init() {
-	logger = logrus.WithFields(logrus.Fields{
-		"component": "backend",
-	})
-=======
-	shutdownChan   chan struct{}
-	done           chan struct{}
-	messageBus     messaging.MessageBus
-	apid           daemon.Daemon
-	agentd         daemon.Daemon
-	checkScheduler *Checker
-	etcd           *etcd.Etcd
 
 	pipelined daemon.Daemon
 	eventd    daemon.Daemon
->>>>>>> 434f8b6c
 }
 
 // NewBackend will, given a Config, create an initialized Backend and return a
@@ -244,39 +227,12 @@
 func (b *Backend) Status() types.StatusMap {
 	sm := map[string]bool{
 		"store":       b.etcd.Healthy(),
-<<<<<<< HEAD
-		"message_bus": true,
-		"schedulerd":  true,
-		"pipelined":   true,
-		"apid":        true,
-		"agentd":      true,
-	}
-
-	if b.messageBus.Status() != nil {
-		sm["message_bus"] = false
-	}
-
-	if b.schedulerd.Status() != nil {
-		sm["schedulerd"] = false
-	}
-
-	if b.pipelined.Status() != nil {
-		sm["pipelined"] = false
-	}
-
-	if b.apid.Status() != nil {
-		sm["apid"] = false
-	}
-
-	if b.agentd.Status() != nil {
-		sm["agentd"] = false
-=======
 		"message_bus": b.messageBus.Status() == nil,
+		"schedulerd":  b.schedulerd.Status() == nil,
 		"pipelined":   b.pipelined.Status() == nil,
-		"apid":        b.apid.Status() == nil,
 		"eventd":      b.eventd.Status() == nil,
 		"agentd":      b.agentd.Status() == nil,
->>>>>>> 434f8b6c
+		"apid":        b.apid.Status() == nil,
 	}
 
 	return sm
