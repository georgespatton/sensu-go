package apid

import (
	"errors"
	"fmt"
	"net/http"
	"sync"
	"sync/atomic"
	"time"

	"github.com/gorilla/mux"
	"github.com/sensu/sensu-go/backend/apid/controllers"
	"github.com/sensu/sensu-go/backend/authentication"
	"github.com/sensu/sensu-go/backend/store"
	"github.com/sensu/sensu-go/types"
)

// APId is the backend HTTP API.
type APId struct {
	stopping chan struct{}
	running  *atomic.Value
	wg       *sync.WaitGroup
	errChan  chan error

	Authentication authentication.Provider
	BackendStatus  func() types.StatusMap
	Host           string
	Port           int
	Store          store.Store
}

// Start Apid.
func (a *APId) Start() error {
	if a.Store == nil {
		return errors.New("no store found")
	}

	a.stopping = make(chan struct{}, 1)
	a.running = &atomic.Value{}
	a.wg = &sync.WaitGroup{}

	a.errChan = make(chan error, 1)

	router := httpRouter(a)

	server := &http.Server{
		Addr:         fmt.Sprintf("%s:%d", a.Host, a.Port),
		Handler:      router,
		WriteTimeout: 15 * time.Second,
		ReadTimeout:  15 * time.Second,
	}

	logger.Info("starting apid on address: ", server.Addr)

	go func() {
		defer a.wg.Done()
		server.ListenAndServe()
	}()

	return nil
}

// Stop httpApi.
func (a *APId) Stop() error {
	a.running.Store(false)
	close(a.stopping)
	a.wg.Wait()
	close(a.errChan)

	return nil
}

// Status returns an error if httpApi is unhealthy.
func (a *APId) Status() error {
	return nil
}

// Err returns a channel to listen for terminal errors on.
func (a *APId) Err() <-chan error {
	return a.errChan
}

func httpRouter(a *APId) *mux.Router {
	r := mux.NewRouter()

	checksController := &controllers.ChecksController{
		Store: a.Store,
	}
	checksController.Register(r)

	entitiesController := &controllers.EntitiesController{
		Store: a.Store,
	}
	entitiesController.Register(r)

	handlersController := &controllers.HandlersController{
		Store: a.Store,
	}
	handlersController.Register(r)

	mutatorsController := &controllers.MutatorsController{
		Store: a.Store,
	}
	mutatorsController.Register(r)

	infoController := &controllers.InfoController{
		Store:  a.Store,
		Status: a.BackendStatus,
	}
	infoController.Register(r)

	healthController := &controllers.HealthController{
		Store:  a.Store,
		Status: a.BackendStatus,
	}
	healthController.Register(r)

	eventsController := &controllers.EventsController{
		Store: a.Store,
	}
	eventsController.Register(r)

<<<<<<< HEAD
	usersController := &controllers.UsersController{
		Authentication: a.Authentication,
		Store:          a.Store,
	}
	usersController.Register(r)
=======
	assetsController := &controllers.AssetsController{
		Store: a.Store,
	}
	assetsController.Register(r)
>>>>>>> 204cee17

	return r
}<|MERGE_RESOLUTION|>--- conflicted
+++ resolved
@@ -120,18 +120,16 @@
 	}
 	eventsController.Register(r)
 
-<<<<<<< HEAD
 	usersController := &controllers.UsersController{
 		Authentication: a.Authentication,
 		Store:          a.Store,
 	}
 	usersController.Register(r)
-=======
+
 	assetsController := &controllers.AssetsController{
 		Store: a.Store,
 	}
 	assetsController.Register(r)
->>>>>>> 204cee17
 
 	return r
 }