--- conflicted
+++ resolved
@@ -20,11 +20,8 @@
 - Properly log errors whenever a check request can't be published.
 - Fixed some build tags for tests using etcd stores.
 - Keepalive monitors now get updated with changes to a keepalive timeout.
-<<<<<<< HEAD
 - Prevent tests timeout in queue package
-=======
 - Fixed a bug in the queue package where timestamps were not parsed correctly.
->>>>>>> 216efa2c
 
 ### Changed
 - Queues are now durable.
