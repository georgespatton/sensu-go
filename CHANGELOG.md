--- conflicted
+++ resolved
@@ -6,6 +6,8 @@
 Versioning](http://semver.org/spec/v2.0.0.html).
 
 ## Unreleased
+### Added 
+- Add an e2e test for proxy check requests.
 
 ## [2.0.0-alpha.15] - 2018-01-30
 ### Added
@@ -17,11 +19,7 @@
 - Added package leader, for facilitating execution by a single backend.
 - Proxy check requests are now published to all entities described in
 `ProxyRequests` and `EntityAttributes`.
-<<<<<<< HEAD
-- Add an e2e test for proxy check requests.
-=======
 - Add quick navigation component for dashboard
->>>>>>> bad28905
 
 ### Changed
 - Govaluate logic is now wrapped in the `util/eval` package.
