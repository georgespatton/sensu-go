# Changelog
All notable changes to this project will be documented in this file.

The format is based on [Keep a Changelog](http://keepachangelog.com/en/1.0.0/)
and this project adheres to [Semantic
Versioning](http://semver.org/spec/v2.0.0.html).

## Unreleased

### Added
- Display the JWT expiration Unix timestamp in `sensuctl config view`.
- Added the 'sensu-backend init' subcommand.
- Added a new flag, --etcd-client-urls, which should be used with sensu-backend
when it is not operating as an etcd member. The flag is also used by the new
sensu-backend init tool.

### Fixed
- Add a timeout to etcd requests when retrieving the nodes health.
- Show the correct default value for the format flag in `sensuctl dump` help
usage.
- Added the `--etcd-discovery` and `--etcd-discovery-srv` flags to
<<<<<<< HEAD
  `sensu-backend`. These are used to take advantage of the embedded etcd's
  auto-discovery features.
=======
`sensu-backend`. These are used to take advantage of the embedded etcd's
auto-discovery features.
- Installing sensuctl commands via Bonsai will now check for correct labels
before checking if the asset has 1 or more builds.

### Fixed
- Listing assets with no results returns an empty array
>>>>>>> f996f70f
- Listing assets with no results returns an empty array.
- Fixed a panic that could occur when creating resources in a namespace that
does not exist.
- [Web] Links to documentation now point to the version of the product being run
instead of the latest; helpful when running an older version of Sensu.

### Changed
- The backend will no longer automatically be seeded with a default admin
username and password. Users will need to run 'sensu-backend init' on every
new installation.
- Several deprecated flags were removed from sensu-backend.
- [Web] Changes to navigation. The app bar has been replaced by an omnipresent
drawer increasing the available space for content. Additionally, each page now
includes breadcrumbs.
- [Web] Switching namespaces is easier than ever, with the new and improved
switcher. The new component can be accessed from the drawer or with the shortcut
ctrl+k. For those with many namespaces the switcher now includes fuzzy search
and improved keyboard navigation.

## [5.15.0] - 2019-11-18

### Fixed
- Added better error logging for mutator execution.
- Fixed the order of flap detection weighting for checks.
- The pprof server now only binds to localhost.

### Added
- Added the `APIKey` resource and HTTP API support for POST, GET, and DELETE.
- Added sensuctl commands to manage the `APIKey` resource.
- Added support for api keys to be used in api authentication.
- Added support for sensu-backend service environment variables.
- Added support for timezones in check cron strings.
- Added support for extending sensuctl support with commands.

### Changed
- Moved `corev2.BonsaiAsset` to `bonsai.Asset` and moved
`corev2.OutdatedBonsaiAsset` to `bonsai.OutdatedAsset` along with subsequent
bonsai package refactors.
- Colons and periods are now allowed to be used in all resource names, with
the exception of users.

## [5.14.2] - 2019-11-04

### Changed
- Upgraded etcd to 3.3.17
- Listing namespaces is now done implicitly based on access to resources within
a namespace. Users will no longer be able to list all namespaces by default, in
new installations. Existing installations will function as before. Operators can
change to the new behaviour, by modifying the system:user role.

### Fixed
- As a result of upgrading etcd, TLS etcd clients that lose their connection will
successfully reconnect when using --no-embed-etcd.
- Check TTL switches are now correctly buried when associated events and entities
are deleted.
- Keepalive switches are now correctly buried when the keepalive event is deleted.
- Sensu now uses far fewer leases for keepalives and check TTLs, resulting in a
stability improvement for most deployments.
- Fixed a minor UX issue in interactive filter commands in sensuctl.
- Silences now successfully apply to proxy entities where the check doesn't contain
  the same subscriptions as the entity (#3356)

## [5.14.1] - 2019-10-16

### Added
- Added prometheus gauges for check schedulers.

### Fixed
- Opening an already open Bolt database should not cause sensu-agent to hang
indefinitely.
- [CLI] Dump multiple types as YAML to a file would print separator STDOUT
instead of specified file
- Fixed a bug where Sensu would crash with a panic due to a send on a closed channel.

## [5.14.0] - 2019-10-08

### Added
- [Web] Added an additional option to the error dialog allowing users to
completely wipe the application's persisted state; in lieu of them having to
manually wipe their local / session storage. This may help in the rare cases
where something in said state is leading to an uncaught exception.
- [Web] For operating systems with support for selecting a preferred light /dark
theme, the application now respects the system preference by default.
- sensuctl dump can now list the types of supported resources with --types.
- Added the `sensu_agent_version` field to the `Entity` resource, which reflects
the Sensu semver version of the agent entity.
- Added the `--etcd-heartbeat-interval` and `--etcd-election-timeout` flags to
`sensu-backend`

### Changed
- [Web] Github is not always the best place for feature requests and discussion,
as such we've changed CTA for feedback to point to Discourse instead of the
web repository's issues page.
- [Web] When a user lands on a page inside a namespace that no longer exists or
they do not have access to, the drawer is now opened so that namespace switcher
is front and center. Hopefully this should reduce any confusion around next
steps.
- Support agent TLS authentication, usable with a licensed sensu-backend.
- Updated Go version from 1.12.3 to 1.13.1.
- [GraphQL] `putWrapped` mutation now accepts wrapped JSON with empty
outer objectmeta.

### Fixed
- [Web] Fixed issue where a user with an appropriate role may have been unable
to resolve events, queue checks, and create silenced entries.
- Splayed proxy checks are now executed every interval, instead of every
`interval + interval * splay_coverage`.
- [GraphQL] Ensures that proxy entity label & annotations are redacted.
- Fixed a bug in the ring where round robin schedules would not recover
after quorum loss.
- [Web] Unauthorized errors emitted while creating silences or resolving events
are now caught and a toast is presented to communicate what occurred.
- [Web] Internal errors are now avoided when a user attempts to queue an ad-hoc
check for a keepalive.
- Do not separate asset builds into several assets unless the the tabular format
is used in `sensuctl asset list`.
- Fix the 'flag accessed but not defined' error in `sensuctl asset outdated`
- Fix generic API client's `SetTypeMeta` method. The APIGroup is now correctly
configured and by virtue unintended authorization denied errs are avoided.
- Fixed a bug where checks would stop executing after a network error.
- Fixed a bug where sensuctl create with stdin was not working.

## [5.13.2] - 2019-09-19

### Fixed
- Enterprise bug fix.

## [5.13.1] - 2019-09-10

### Fixed
- Multi-build asset definitions with no matching filters will no longer cause a panic.

## [5.13.0] - 2019-09-09

### Added
- Added the `sensuctl env` command.
- sensuctl asset add (fetches & adds assets from Bonsai).
- sensuctl asset outdated (checks for newer versions of assets from Bonsai).
- Add HTTP and directory support to `sensuctl create`
- Only validate check interval/cron when publish true

### Fixed
- sensuctl dump no longer silently discards errors.
- Interactive check create and update modes now have 'none' as the first
highlighted option, instead of nagios-perfdata.
- Fixed a bug where silences would not expire on event resolution.

## [5.12.0] - 2019-08-22

### Added
- Added functionality for the agent `--allow-list` configuration, which
whitelists check and check hook executables.
- Added the `runtime_assets` field to `HookConfig`. Assets are enabled
for check hook execution.
- Added backwards compatible content negotiation to the websocket connection.
Protobuf will be used for serialization/deserialization unless indicated by the
backend to use JSON.
- Added delete functionality for assets in the API and sensuctl.
- Added `sensuctl dump` to dump resources to a file or STDOUT.
- Added `event.check.name` as a supported field selector.
- [Web] Added timeline chart to event details view.
- Added `entity.system.arm_version` to record the value of `GOARM` at compile time.
- Added `ProviderType` field to `AuthProviderClaims`
- Added `builds` field to the `Asset` type to allow assets to specify different
URLs for each platform/architecture/arch_version.

### Changed
- The project now uses Go modules instead of dep for dependency management.
- The internal reverse proxy relied on by the dashboard has been eliminated.
- The generic etcd watcher now keeps track of revisions.
- The resource caches can now rebuild themselves in case of failures.
- Event and Entity resources can now be created without an explicit namespace;
the system will refer to the namespace in the URL.
- Events and Entities can now be created with the POST verb.
- [Web] Changed styling of namespace labels.
- Log token substitution failures more clearly.

### Fixed
- Fixed the tabular output of `sensuctl filter list` so inclusive filter expressions
are joined with `&&` and exclusive filter expressions are joined with `||`.
- The REST API now correctly only returns events for the specific entity
queried in the `GET /events/:entity` endpoint (#3141)
- Prevent a segmentation fault when running `sensuctl config view` without
configuration.
- Added entity name to the interactive sensuctl survey.
- Check hooks with `stdin: true` now receive actual event data on STDIN instead
  of an empty event.
- Prevent a segmentation fault on the agent when a command execution returns an
error.
- [Web] Fixed issue where a bad or revoked access token could crash the app.

### Removed
- Removed encoded protobuf payloads from log messages (when decoded, they can reveal
redacted secrets).

## [5.11.1] - 2019-07-18

### Fixed
- The agent now sends heartbeats to the backend in order to detect network
failures and reconnect faster.
- The default handshake timeout for the WebSocket connection negotiation has
been lowered from 45 to 15 seconds and is now configurable.

## [5.11.0] - 2019-07-10

### Added
- Silenced entries are now retrieved from the cache when determining if an event
is silenced.
- Added --disable-assets flag to sensu-agent.
- Added ability to query mutators to the GraphQL service
- Added ability to query event filters to the GraphQL service
- Added prometheus metrics for topics in wizard bus and agent sessions.
- The buffer size and worker count of keepalived, eventd & pipelined can now be
configured on sensu-backend.
- Added a `headers` field to the `Asset` struct. Headers is a map of key/value
string pairs used as HTTP headers for asset retrieval.
- Added the current user to the output of `sensuctl config view`.
- [Web] Adds list and details views for mutators
- [Web] Adds list and details views for event filters
- Added sensuctl delete command

### Changed
- [Web] Updated embedded web assets from `46cd0ee` ... `8f50155`
- The REST API now returns the `201 Created` success status response code for
POST & PUT requests instead of `204 No Content`.

### Fixed
- The REST API now returns an error when trying to delete an entity that does
not exist.
- Fixed a bug where basic authorization was not being performed on the agent websocket connection.
- Fixed an aliasing regression where event timestamps from the /events API
were not getting properly populated.
- Fixed a bug where multiple nested set handlers could be incorrectly flagged as
deeply nested.
- Fixed a bug where round robin proxy checks could fail to execute.
- Fixed a bug where watchers could enter a tight loop, causing very high CPU
usage until sensu-backend was restarted.

## [5.10.1] - 2019-06-25

### Fixed
- Fixed the entity_attributes in proxy_requests so all attributes must match
instead of only one of them.
- Fixed a bug where events were not deleted when their corresponding entity was.

## [5.10.0] - 2019-06-18

### Added
- Added POST `/api/core/v2/tessen/metrics`.
- Added the ability in TessenD to listen for metric points on the message bus,
populate, and send them to the Tessen service.
- [Web] Adds ability to delete entities
- [GraphQL] Adds simple auto-suggestion feature.
- Added a tag to all Tessen metrics to differentiate internal builds.
- Added a unique sensu cluster id, accessible by GET `/api/core/v2/cluster/id`.
- Added `sensuctl cluster id` which exposes the unique sensu cluster id.

### Changed
- [Web] Updated embedded web assets from `275386a` ... `46cd0ee`
- Refactoring of the REST API.
- Changed the identifying cluster id in TessenD from the etcd cluster id to
the sensu cluster id.
- [GraphQL] Updates `PutResource` mutation to accept an `upsert` boolean flag parameter. The `upsert` param defaults to `true`, but if set to `false` the mutation will return an error when attempting to create a duplicate resource.
- Eventd has been refactored. Users should not perceive any changes, but a
substantial amount of business logic has been moved into other packages.
- The `sensuctl create` command now accepts resources without a declared
namespace. If the namespace is omitted, the resource will be created in the
current namespace, or overridden by the `--namespace` flag.
- Eventd now uses a constant number of requests to etcd when working with
silenced entries, instead of a number that is proportional to the number of
subscriptions in a check.

### Fixed
- The check state and check total_state_change properties are now more correct.
- Scheduling proxy checks now consumes far fewer CPU resources.
- [Web] Unless required- scrollbars on code blocks are hidden.
- [Web] Ensure that we redirect user to a valid namespace when first signing in.
- [Web] Correctly display timeout value for handlers.
- [Web] Avoid exception when parsing non-standard cron statements. (Eg.
`@every 1h` or `@weekly`)
- The resources metadata are now validated with the request URI.

## [5.9.0] - 2019-05-29

### Added
- [GraphQL] Added field to retrieve REST API representation of a resource to
  each core type
- [Web] Add views for handlers

### Changed
- [Web] Updated embedded web assets from `9d91d7f` ... `275386a`
- [Web] Implements simpler & more efficient filtering.
- [GraphQL] fields that previously accepted a JS filter have been deprecated and
  replaced with a simpler syntax.

### Fixed
- Fixed the behaviors for check `Occurrences` and `OccurrencesWatermark`.
- Fixed a panic that could occur when seeding initial data.
- [Web] Compress dashboard assets
- [Web] Fixed regression where dashboard assets were no longer compressed.
- Fixed listing of silenced entries by check or subscription.
- The docker-compose.yaml file now refers to the sensu/sensu:latest image.

## [5.8.0] - 2019-05-22

### Added
- Added per resource counts to tessen data collection.
- Added event processing counts to tessen data collection.
- Added ability to query for `Handlers` (individual and collections) from the GraphQL query endpoint.
- Added `/version` to retrieve the current etcd server/cluster version and the sensu-backend version.
- --etcd-cipher-suites option is now available for sensu-backend.
- Added the `--chunk-size` flag to `sensuctl * list` sub-commands

### Changed
- eventd and keepalived now use 1000 handlers for events.
- etcd database size and request size are now configurable.
- Most resources now use protobuf serialization in etcd.

### Fixed
- Only bury switchsets of checks that no longer have a TTL, in order to reduce
the number of write operations made to etcd.
- Fixed keepalives switchsets for entities with deregistration.
- Fixed continue token generation in namespace and user pagination.

## [5.7.0] - 2019-05-09

### Added
- Added a Windows service wrapper for sensu-agent. See
"sensu-agent service --help" for more information.

### Fixed
- Fixed `sensuctl` color output on Windows.
- Fixed a regression in `sensuctl cluster` json/wrapped-json output.
- Fixed a regression that caused listing objects for a given namespace to also
  include results from namespaces sharing a similar prefix.

## [5.6.0] - 2019-04-30

### Added
- Added filtering support to `sensuctl`. This feature only works against a
  `sensu-backend` with a valid enterprise license.
- Added fields getter functions for resources available via the REST API.
- Added the message bus to Tessend in order to track Tessen configuration changes from the API.
- Added a performance optimizing `Count()` function to the generic store.
- Added a hexadecimal Cluster ID title to the `sensuctl cluster health` and
`sensuctl cluster member-list` commands in tabular format.
- Added a `Header` field to the `HealthResponse` type returned by `/health`.

### Fixed
- Fixed the agent `--annotations` and `--labels` flags.

## [5.5.1] - 2019-04-15

### Changed
- Added parsing annoatations to sensu-agent, both from agent.yml and command line arguments
- Updated Go version from 1.11.4 to 1.12.3 for CI builds.
- Changed the 1.x `client` field to `source` in the 1.x compatible agent socket. The `client` field is now deprecated.
- Deprecated the agent TCP/UDP sockets in favor of the agent rest api.
- [GraphQL] Added mutation to create / update using wrapped resources.
- [GraphQL] Added field returning wrapped resource given ID.
- apid uses a new generic router for listing resources.
- The store uses the generic List function for listing resources.

### Fixed
- Fixed an issue where etcd watchers were used incorrectly. This was causing
100% CPU usage in some components, as they would loop endlessly trying to get
results from watchers that broke, due to their stream terminating. Other
components would simply stop updating. Watchers now get reinstated when the
client regains connectivity.
- Fixed the `/events/:entity` route in the REST API.
- Fixed a bug where the --labels arg was not working as expected in sensu-agent.

## [5.5.0] - 2019-04-03

### Added
- Added the TessenD daemon.
- Added an etcd watcher for tessen configuration.
- Added ring support for TessenD so that the service is invoked in a
round-robin fashion within a cluster.
- Added `tessen opt-in` command to `sensuctl`.
- Added `tessen opt-out` command to `sensuctl`.
- Added `tessen info` command to `sensuctl`.
- Added more verbose logging to indicate when a proxy request matches an entity according to its entity attributes.

### Removed
- Removed the unused etcd watcher for hook configurations.

### Fixed
- [Web] Ensure user chip is never rendered when creator is not present.

## [5.4.0] - 2019-03-27

### Added
- Add support for pagination to the API
- Add two new flags for `backend` daemon to optionally allow for separate TLS
  cert/key for dashboard. the flags are: `--dashboard-cert-file` and
  `--dashboard-key-file`. The dashboard will use the same TLS config of the API
  unless these new flags are specified.
- Added notion of asset collections to dashboard daemon
- Added a store for Tessen opt-in/opt-out configuration.
- Added /tessen GET and PUT endpoints to the API.
- Added queueing to the agent /events API

### Changed
- [Web] Updated dependencies that had warnings
- [Web] Updated dependency babel to ^7.4
- [Web] Updated UI library to ^3.8

### Fixed
- Fixed a bug in `sensuctl` where global/persistent flags, such as `--namespace`
  and `--config-dir`, would get ignored if they were passed after a sub-command
  local flag, such as `--format`.
- Fixed a bug in `sensuctl` where handlers and filters would only be deleted
  from the default namespace, unless a `--namespace` flag was specified.
- Fixed a bug where events could be stored without a timestamp.
- Fixed a bug where metrics could be persisted to etcd in some cases.
- Fixed a bug where agents would sometimes refuse to terminate on SIGTERM and
  SIGINT.
- Fixed a bug where agents would always try to reconnect to the same backend,
  even when multiple backends were specified. Agents will now try to connect to
  other backends, in pseudorandom fashion.
- [Web] Avoids crash when the creator of a check is inaccessible.
- [Api] Respond with 404 from the users endpoint when user for given name cannot
  be found.
- Commands wrap on the event details page and will display "-" if there is no
  command (keepalives)

## [5.3.0] - 2019-03-11

### Added
- Added additional check config and entity information to event details page.
- Fixed all known TLS vulnerabilities affecting the backend server:
    - TLS min version increased to 1.2
    - Removed ALL but perfect-forward-secrecy ciphers
- Removed requirement of specifying `--trusted-ca-file` when using TLS on backend
- Prevented backend from loading server TLS configuration for http client
- Enforced uniform TLS configuration for all three backend components (apid, agentd, dashboardd)
- Set http client timeout to 15 seconds for sensuctl
- Round robin scheduling is now fully functional.
- Web UI offline state detection and and alert banner.

### Changed
- Asset downloading now uses buffered I/O.

### Fixed
- Check results sent via the agent socket now support handlers.
- `sensuctl user list` can now output yaml and wrapped-json
- Fixed bug with how long commands were displayed on check details page.
- Assets downloads no longer specify a client timeout.
- Fixed a bug where agent entity subscriptions would be communicated to the
  backend incorrectly. Due to the scheduler using the subscriptions from the
  HTTP header, this does not have any effect on scheduling.
- Web - Fixes issue where timeout value was not displayed.
- Fixed bug with how long commands were displayed on check details page.

### Removed
- Removed the concept of "edition" and the edition header.

## [5.2.1] - 2019-02-11

### Fixed
- Fixed a regression in the agent that would not allow proxy checks to be
run for subsequent executions.
### Added
- Web UI - support for labels and annotations

## [5.2.0] - 2019-02-06

### Added
- Added support for the following TLS related options to `sensuctl`:
`--trusted-ca-file` and `--insecure-skip-tls-verify`. This allows sensuctl
users to use a self-signed certificate without adding it to the operating
system's CA store, either by explicitly trusting the signer, or by disabling
TLS hostname verification.
- Added a generic watcher in the store.
- Added `RemoveProvider` method to authenticator.
- Check output truncation support has been added. Check output can be truncated
by adjusting the max_output_size and discard_output properties.
- Added ability to silence/unsilence from the event details page.
- Added support for wrapped resources in the API with `sensuctl create` &
`sensuctl edit`.
- Web UI - platform version displays on the entity details page.
- Web UI - include proxy request configuration on check details page.
- Web UI - display deregistration config on the entity details page.

### Changed
- Removed unused workflow `rel_build_and_test` in CircleCI config.
- Moved the `Provider` interface to `api/core/v2` package.
- Moved the `Authenticator` interface to `backend/authentication` package.
- Updated confirmation messages for sensuctl commands: `Created`, `Deleted` and
`Updated` instead of `OK`.
- Exported some functions and methods in the CLI client.
- The API authenticator now identifies providers by their name only.

### Fixed
- Check TTL failure events are now much more reliable, and will persist even
in the presence cluster member failures and cluster restarts.
- Fix snakeCase version of keys in typeMap for acronyms.
- Fixed a bug in keepalive processing that could result in a crash.
- Pin childprocess to v0.9.0 in CircleCI so fpm can be installed.
- Substitutions applied to command & hooks are now omitted from events.
- Fixes a bug where generic store methods assumed a namespace was provided for non-namespaced resources.
- Keepalive and check TTL database state is now properly garbage-collected on
entity deletion.
- Fixed a bug where `sensuctl version` required configuration files to exist.
- Updates the copy on the confirm disable dialog to accurately reflect the
operation.

## [5.1.1] - 2019-01-24

### Added
- Added the notion of authentication providers.

### Changed
- Improved logging for errors in proxy check requests.
- Updated Go version from 1.10 to 1.11.4.
- Refactoring of the internal authentication mechanism into a `basic`
authentication provider.
- Modified private generic store methods as public functions.
- Improved logging for errors in proxy check requests.
- Updated Go version from 1.10 to 1.11.4.
- Changed keepalive event to include check.output

### Fixed
- Fixed a bug where `sensuctl edit` was not removing the temp file it created.
- Fixed a bug where adhoc checks were not retrieving asset dependencies.
- Fixed a bug where check updates would cause the check to immediately fire.
- Fixed a bug where a bad line in check output would abort metric extraction.
An error is now logged instead, and extraction continues after a bad line is encountered.
- Keepalive events will now continue to fire after cluster restarts.
- Fixed a panic in the dashboardd shutdown routine.
- Fixed a bug where deleting a non-existent entity with sensuctl would not return an error.
- Web UI - toolbar menu buttons now switch with dark theme.
- Web UI - some buttons easier to see with dark theme.
- Agents will now take proxy entity names into consideration when guarding
against duplicate check requests.

### Changed
- Improved logging for errors in proxy check requests.
- Updated Go version from 1.10 to 1.11.4.

## [5.1.0] - 2018-12-18

### Added
- Support for the trusted-ca-file and insecure-skip-tls-verify flags in
  sensu-agent. These flags have the same meaning and use as their sensu-backend
  counterparts.

### Changed
- Default location for sensu-backend data has changed from /var/lib/sensu to
  /var/lib/sensu/sensu-backend. See release notes for more information.

### Fixed
- Keepalive and check TTL failure events now fire continuously until resolved.
- Listing an empty set of assets now correctly returns [] instead of null.
- Fixed API endpoint used by the CLI to create hooks via the 'sensuctl create'
  command. It's now possible to create objects of type 'Hook' with this command
  again.
- Firefox status icons not fully rendering

## [5.0.1] - 2018-12-12

### Changed
- Added --etcd-advertise-client-urls options to docker-compose.yaml sensu-backend start command

### Fixed
- Prevent a panic when using an external etcd cluster.
- Silences List in web ui sorted by ascending order; defaults to descending
- Reduces shuffling of items as events list updates
- Fixed error in UI where status value could not be coerced
- Copy local environment variables into execution context when running checks
- Ensure environment variables are joined with a semicolon on Windows
- Command arguments are no longer needlessly escaped on Windows
- Backend environments are now included in handler & mutator execution requests.

## [5.0.0] - 2018-11-30

### Added
- Add the `etcd-advertise-client-urls` config attribute to sensu-backend
- Support for multiple API versions added to sensuctl create
- Support for metadata added to wrapped resources (yaml, wrapped-json)
- Added the backend configuration attributes `api-listen-address` & `api-url`.
- Adds feedback when rerunning check[s] in the web app

### Removed
- Check subdue functionality has been disabled. Users that have checks with
subdues defined should delete and recreate the check. The subdue feature was
found to have issues, and we are re-working the feature for a future release.
- Filter when functionality has been disabled. Users that have filters with
'when' properties defined should delete and recreate the filter. Filter when
uses the same facility as check subdue for handling time windows.
- Removed event.Hooks and event.Silenced deprecated fields
- Extensions have been removed until we have time to revisit the feature.

### Changed
- Assets and checks environments are now merged, with a preference given to the
  values coming from the check's environment.
- Assets and handlers environments are now merged, with a preference given to the
  values coming from the handler's environment.
- Assets and mutators environments are now merged, with a preference given to the
  values coming from the mutator's environment.
- Metadata from wrappers and resources is now merged, with a preference given to
the values coming from the wrapper. Labels and annotations are deep-merged.
- Round-robin scheduling has been temporarily disabled.
- The dashboard now uses the `api-url` configuration attribute to connect to the
API.

### Fixed
- Fixed several resource leaks in the check scheduler.
- Fixed a bug in the dashboard where entities could not be silenced.
- Fix the `sensuctl cluster health` command.
- Fixed issue filtering by status on the events page
- Fixed interactive operations on entities in the CLI
- Removed rerun and check links for keepalives on event details page.
- Web UI - Made silencing language more clear on Silences List page
- Fixed a bug where resources from namespaces that share a common prefix, eg:
  "sensu" and "sensu-devel", could be listed together.
- Fixed a bug in the agent where the agent would deadlock after a significant
period of disconnection from the backend.
- Fixed a bug where logging events without checks would cause a nil panic.
- Removed the ability to rerun keepalives on the events list page
- A panic in keepalive/check ttl monitors causing a panic.
- Monitors are now properly namespaced in etcd.
- Updating a users groups will no longer corrupt their password
- Prevent empty error messages in sensuctl.
- Fixed a bug where keepalive failures could be influenced by check TTL
successes, and vice versa.
- Fixed a bug where check TTL events were not formed correctly.
- Fixed a web-ui bug causing the app to crash on window resize in FireFox

### Breaking Changes
- The backend configuration attributes `api-host` & `api-port` have been
replaced with `api-listen-address`.

## [2.0.0-beta.8-1] - 2018-11-15

### Added
- Assets are included on check details page.
- Adds links to view entities and checks from the events page.
- Added an agent/cmd package, migrated startup logic out of agent main
- Improved debug logging in pipeline filtering.
- Add object metadata to entities (including labels).
- Add filter query support for labels.
- Add support for setting labels on agents with the command line.
- The sensuctl tool now supports yaml.
- Add support for `--all-namespaces` flag in `sensuctl extension list`
subcommand.
- Added functionality to the dynamic synthesize function, allowing it to
flatten embedded and non-embedded fields to the top level.
- Added the sensuctl edit command.
- Added javascript filtering.

### Removed
- Govaluate is no longer part of sensu-go.

### Fixed
- Display appropriate fallback when an entity's lastSeen field is empty.
- Silences List in web ui sorted by ascending order
- Sorting button now works properly
- Fixed unresponsive silencing entry form begin date input.
- Removed lastSeen field from check summary
- Fixed a panic on the backend when handling keepalives from older agent versions.
- Fixed a bug that would prevent some keepalive failures from occurring.
- Improved event validation error messages.
- Improved agent logging for statsd events.
- Fixues issue with tooltip positioning.
- Fixed bug with toolbar menus collapsing into the overflow menu
- The agent now reconnects to the backend if its first connection attempt
  fails.
- Avoid infinite loop when code cannot be highlighted.

### Changes
- Deprecated the sensu-agent `--id` flag, `--name` should be used instead.

### Breaking Changes
- Environments and organizations have been replaced with namespaces.
- Removed unused asset metadata field.
- Agent subscriptions are now specified in the config file as an array instead
  instead of a comma-delimited list of strings.
- Extended attributes have been removed and replaced with labels. Labels are
string-string key-value pairs.
- Silenced `id`/`ID` field has changed to `name`/`Name`.
- Entity `id`/`ID` field has changed to `name`/`Name`.
- Entity `class`/`Class` field has changed to `entity_class`/`EntityClass`.
- Check `proxy_entity_id`/`ProxyEntityID` field has changed to `proxy_entity_name`/`ProxyEntityName`.
- Objects containing both a `name`/`Name` and `namespace`/`Namespace` field have been
replaced with `metadata`/`ObjectMeta` (which contains both of those fields).
- Role-based access control (RBAC) has been completely redesigned.
- Filter and token substitution variable names now match API naming. Most names
that were previously UpperCased are now lower_cased.
- Filter statements are now called expressions. Users should update their
filter definitions to use this new naming.

## [2.0.0-beta.7-1] - 2018-10-26

### Added
- Asset functionality for mutators and handlers.
- Web ui allows publishing and unpublishing on checks page.
- Web ui allows publishing and unpublishing on check details page.
- Web ui code highlighting added.

### fixed
- fixes exception thrown when web ui browser window is resized.

## [2.0.0-beta.6-2] - 2018-10-22

### Added
- Add windows/386 to binary gcs releases
- TLS authentication and encryption for etcd client and peer communication.
- Added a debug log message for interval timer initial offset.
- Added a privilege escalation test for RBAC.

### Removed
- Staging resources and configurations have been removed from sensu-go.
- Removed handlers/slack from sensu/sensu-go. It can now be found in
sensu/slack-handler.
- Removed the `Error` store and type.

### Changed
- Changed sensu-agent's internal asset manager to use BoltDB.
- Changed sensuctl title colour to use terminal's configured default for bold
text.
- The backend no longer forcibly binds to localhost.
- Keepalive intervals and timeouts are now configured in the check object of
keepalive events.
- The sensu-agent binary is now located at ./cmd/sensu-agent.
- Sensuctl no longer uses auto text wrapping.
- The backend no longer requires embedded etcd. External etcd instances can be
used by providing the --no-embed option. In this case, the client will dial
the URLs provided by --listen-client-urls.
- The sensu-agent binary is now located at ./cmd/sensu-agent.
- Sensuctl no longer uses auto text wrapping.
- The backend no longer requires embedded etcd. External etcd instances can be
used by providing the --no-embed option. In this case, the client will dial
the URLs provided by --listen-client-urls.
- Deprecated daemon `Status()` functions and `/info` (`/info` will be
re-implemented in https://github.com/sensu/sensu-go/issues/1739).
- The sensu-backend flags related to etcd are now all prefixed with `etcd` and
the older versions are now deprecated.
- Web ui entity recent events are sorted by last ok.
- etcd is now the last component to shutdown during a graceful shutdown.
- Web ui entity recent events are sorted by last ok
- Deprecated --custom-attributes in the sensu-agent command, changed to
--extended-attributes.
- Interfaced command execution and mocked it for testing.
- Updated the version of `libprotoc` used to 3.6.1.

### Fixed
- Fixed a bug in `sensuctl configure` where an output format called `none` could
  be selected instead of `tabular`.
- Fixes a bug in `sensuctl cluster health` so the correct error is handled.
- Fixed a bug where assets could not extract git tarballs.
- Fixed a bug where assets would not install if given cache directory was a
relative path.
- Fixed a bug where an agent's collection of system information could delay
sending of keepalive messages.
- Fixed a bug in nagios perfdata parsing.
- Etcd client URLs can now be a comma-separated list.
- Fixed a bug where output metric format could not be unset.
- Fixed a bug where the agent does not validate the ID at startup.
- Fixed a bug in `sensuctl cluster health` that resulted in an unmarshal
error in an unhealthy cluster.
- Fixed a bug in the web ui, removed references to keepaliveTimeout.
- Keepalive checks now have a history.
- Some keepalive events were misinterpreted as resolution events, which caused
these events to be handled instead of filtered.
- Some failing keepalive events were not properly emitted after a restart of
sensu-backend.
- The check output attribute is still present in JSON-encoded events even if
empty.
- Prevent an empty Path environment variable for agents on Windows.
- Fixed a bug in `sensuctl check update` interactive mode. Boolean defaults
were being displayed rather than the check's current values.
- Use the provided etcd client TLS information when the flag `--no-embed-etcd`
is used.
- Increase duration delta in TestPeriodicKeepalive integration test.
- Fixed some problems introduced by Go 1.11.

### Breaking Changes
- Removed the KeepaliveTimeout attribute from entities.

## [2.0.0-beta.4] - 2018-08-14

### Added
- Added the Sensu edition in sensuctl config view subcommand.
- List the supported resource types in sensuctl.
- Added agent ID and IP address to backend session connect/disconnect logs
- Licenses collection for RHEL Dockerfiles and separated RHEL Dockerfiles.

### Changed
- API responses are inspected after each request for the Sensu Edition header.
- Rename list-rules subcommand to info in sensuctl role commmand with alias
for backward compatibility.
- Updated gogo/protobuf and golang/protobuf versions.
- Health API now returns etcd alarms in addition to cluster health.

### Fixed
- Fixed agentd so it does not subscribe to empty subscriptions.
- Rules are now implicitly granting read permission to their configured
environment & organization.
- The splay_coverage attribute is no longer mandatory in sensuctl for proxy
check requests and use its default value instead.
- sensu-agent & sensu-backend no longer display help usage and duplicated error
message on startup failure.
- `Issued` & `History` are now set on keepalive events.
- Resolves a potential panic in `sensuctl cluster health`.
- Fixed a bug in InfluxDB metric parsing. The timestamp is now optional and
compliant with InfluxDB line protocol.
- Fixed an issue where adhoc checks would not be issued to all agents in a
clustered installation.

### Breaking Changes
- Corrects the check field `total_state-change` json tag to `total_state_change`.

## [2.0.0-beta.3-1] - 2018-08-02

### Added
- Added unit test coverage for check routers.
- Added API support for cluster management.
- Added sensuctl cluster member-list command.
- Added Sensu edition detection in sensuctl.
- Added sensuctl cluster member-add command.
- Added API client support for enterprise license management.
- Added a header to API calls that returns the current Sensu Edition.
- Added sensuctl cluster health command.

### Changed
- The Backend struct has been refactored to allow easier customization in
enterprise edition.
- Use etcd monitor instead of in-memory monitor.
- Refactoring of the cmd package for sensuctl to allow easier customization in
the enterprise edition.
- Upgrade dep to v0.5.0
- Added cluster health information to /health endpoint in sensu-backend.

### Fixed
- Fixed `sensuctl completion` help for bash and zsh.
- Fixed a bug in build.sh where versions for Windows and Mac OS were not
generated correctly.
- Display the name of extensions with table formatting in sensuctl.
- Fixed TLS issue that occurred when dashboard communicated with API.
- Check TTL now works with round robin checks.
- Format string for --format flag help now shows actual arguments.
- Push the sensu/sensu:nightly docker image to the Docker Hub.
- Replaced dummy certs with ones that won't expire until 100 years in the
future.
- Fixed a bug where clustered round robin check execution executed checks
too often.
- Catch errors in type assertions in cli.
- Fixed a bug where users could accidentally create invalid gRPC handlers.

### Removed
- Removed check subdue e2e test.
- Removed unused Peek method in the Ring data structure.

### Breaking Changes
- Removed deprecated import command.

## [2.0.0-beta.2] - 2018-06-28

### Added
- Performed an audit of events and checks. Added `event.HasCheck()` nil checks
prior to assuming the existence of said check.
- Added a Create method to the entities api.
- Added the ability to set round robin scheduling in sensuctl
- Added Output field to GRPC handlers
- Additional logging around handlers
- Accept additional time formats in sensuctl
- Entities can now be created via sensuctl.
- Added the format `wrapped-json` to sensuctl `configure`, `list` and `info`
commands, which is compatible with `sensuctl create`.
- Added debug event log with all event data.
- Added yml.example configurations for staging backend and agents.
- Added test resources in `testing/config/resources.json` to be used in staging.
- Added all missing configuration options to `agent.yml.example` and
`backend.yml.example`.
- Added environment variables to checks.
- Added logging redaction integration test.
- Added check token substitution integration test.
- Added the `sensuctl config view` subcommand.
- Added extension service configuration to staging resources.
- Added some documentation around extensions.
- Added Dockerfile.rhel to build RHEL containers.

### Changed
- Upgraded gometalinter to v2.
- Add logging around the Sensu event pipeline.
- Split out the docker commands in build script so that building images and
  pushing can be done separately.
- Migrated the InfluxDB handler from the sensu-go repository to
github.com/nikkiki/sensu-influxdb-handler
- Entry point for sensu-backend has been changed to
  `github.com/sensu/sensu-go/cmd/sensu-backend`
- Don't allow unknown fields in types that do not support custom attributes
when creating resources with `sensuctl create`.
- Provided additional context to metric event logs.
- Updated goversion in the appveyor configuration for minor releases.
- Use a default hostname if one cannot be retrieved.
- Return an error from `sensuctl configure` when the configured organization
or environment does not exist.
- Remove an unnecessary parameter from sensuctl environment create.
- The profile environment & organization values are used by default when
creating a resource with sensuctl.
- Migrated docker image to sensu Docker Hub organization from sensuapp.
- Use the sensu/sensu image instead of sensu/sensu-go in Docker Hub.

### Fixed
- Prevent panic when verifying if a metric event is silenced.
- Add logging around the Sensu event pipeline
- Marked silenced and hooks fields in event as deprecated
- Fixed a bug where hooks could not be created with `create -f`
- Metrics with zero-values are now displayed correctly
- Fix handler validation routine
- Fixed a small bug in the opentsdb transformer so that it trims trailing
whitespace characters.
- Sensu-agent logs an error if the statsd listener is unable to start due to an
invalid address or is stopped due to any other error.
- Fixed a bug where --organization and --environment flags were hidden for all
commands
- Fix a bug where environments could not be created with sensuctl create
- StatsD listener on Windows is functional
- Add version output for dev and nightly builds (#1320).
- Improve git version detection by directly querying for the most recent tag.
- Fixed `sensuctl create -f` for `Role`
- Fixed `sensuctl create -f` for `Event`
- Added validation for asset SHA512 checksum, requiring that it be at least 128
characters and therefore fixing a bug in sensuctl
- Silenced IDs are now generated when not set in `create -f` resources
- API requests that result in a 404 response are now logged
- Fixed a bug where only a single resource could be created with
`sensuctl create` at a time.
- Fixed a bug where environments couldn't be deleted if there was an asset in
the organization they reside in.
- Dashboard's backend reverse proxy now works with TLS certs are configured.
- Fixed a bug with the IN operator in query statements.
- Boolean fields with a value of `false` now appear in json format (removed
`omitempty` from protobufs).
- The sensuctl create command no longer prints a spurious warning when
non-default organizations or environments are configured.
- When installing assets, errors no longer cause file descriptors to leak, or
lockfiles to not be cleaned up.
- Fixed a bug where the CLI default for round robin checks was not appearing.
- Missing custom attributes in govaluate expressions no longer result in
an error being logged. Instead, a debug message is logged.
- Update AppVeyor API token to enable GitHub deployments.
- Allow creation of metric events via backend API.
- Fixed a bug where in some circumstances checks created with sensuctl create
would never fail.
- Fixed a goroutine leak in the ring.
- Fixed `sensuctl completion` help for bash and zsh.

### Removed
- Removed Linux/386 & Windows/386 e2e jobs on Travis CI & AppVeyor
- Removed check output metric extraction e2e test, in favor of more detailed
integration coverage.
- Removed the `leader` package
- Removed logging redaction e2e test, in favor of integration coverage.
- Removed check token substitution e2e test, in favor of integration coverage.
- Removed round robin scheduling e2e test.
- Removed proxy check e2e test.
- Removed check scheduling e2e test.
- Removed keepalive e2e test.
- Removed event handler e2e test.
- Removed `sensuctl` create e2e tests.
- Removed hooks e2e test.
- Removed assets e2e test.
- Removed agent reconnection e2e test.
- Removed extensions e2e test.

## [2.0.0-beta.1] - 2018-05-07
### Added
- Add Ubuntu 18.04 repository
- Support for managing mutators via sensuctl.
- Added ability to sort events in web UI.
- Add PUT support to APId for the various resource types.
- Added flags to disable the agent's API and Socket listeners
- Made Changelog examples in CONTRIBUTING.md more obvious
- Added cli support for setting environment variables in mutators and handlers.
- Added gRPC extension service definition.
- The slack handler now uses the iconURL & username flag parameters.
- Support for nightlies in build/packaging tooling.
- Added extension registry support to apid.
- Added extension registry to the store.
- Add sensuctl create command.
- Adds a statsd server to the sensu-agent which runs statsd at a configurable
flush interval and converts gostatsd metrics to Sensu Metric Format.
- Add event filtering to extensions.
- Proper 404 page for web UI.
- Add sensuctl extension command.
- Add extensions to pipelined.
- Added more tests surrounding the sensu-agent's statsd server and udp port.
- Add the `--statsd-event-handlers` flag to sensu-agent which configures the
event handlers for statsd metrics.
- Add default user with username "sensu" with global, read-only permissions.
- Add end-to-end test for extensions.
- Add configuration setting for backend and agent log level.
- Add extension package for building third-party Sensu extensions in Go.
- Add the `--statsd-disable` flag to sensu-agent which configures the
statsd listener. The listener is enabled by default.
- Added an influx-db handler for events containing metrics.
- Add 'remove-when' and 'set-when' subcommands to sensuctl filter command.
- Added the Transformer interface.
- Added a Graphite Plain Text transformer.
- Add support for `metric_format` and `metric_handlers` fields in the Check and
CheckConfig structs.
- Add CLI support for `metric_format` and `metric_handlers` fields in `sensuctl`.
- Add support for metric extraction from check output for `graphite_plaintext`
transformer.
- Added a OpenTSDB transformer.
- Add support for metric extraction from check output for `opentsdb_line`
- Added a Nagios performance data transformer.
- Add support for metric extraction from check output for `nagios_perfdata`
- Added an InfluxDB Line transformer.
- Add support for metric extraction from check output for `influxdb_line`
transformer.
- Add e2e test for metric extraction.

### Changed
- Changed the maximum number of open file descriptors on a system to from 1024
(default) to 65535.
- Increased the default etcd size limit from 2GB to 4GB.
- Move Hooks and Silenced out of Event and into Check.
- Handle round-robin scheduling in wizardbus.
- Added informational logging for failed entity keepalives.
- Replaced fileb0x with vfsgen for bundling static assets into binary. Nodejs 8+
and yarn are now dependencies for building the backend.
- Updated etcd to 3.3.2 from 3.3.1 to fix an issue with autocompaction settings.
- Updated and corrected logging style for variable fields.
- Build protobufs with go generate.
- Creating roles via sensuctl now supports passing flags for setting permissions
  rules.
- Removed -c (check) flag in sensuctl check execute command.
- Fix a deadlock in the monitor.
- Don't allow the bus to drop messages.
- Events list can properly be viewed on mobile.
- Updated Sirupsen/logrus to sirupsen/logrus and other applicable dependencies using the former.
- Set default log level to 'warn'.
- Optimize check marshaling.
- Silenced API only accepts 'id' parameter on DELETE requests.
- Disable gostatsd internal metric collection.
- Improved log entries produced by pipelined.
- Allow the InfluxDB handler to parse the Sensu metric for an InfluxDB field tag
and measurement.
- Removed organization and environment flags from create command.
- Changed `metric_format` to `output_metric_format`.
- Changed `metric_handlers` to `output_metric_handlers`.

### Fixed
- Terminate processes gracefully in e2e tests, allowing ports to be reused.
- Shut down sessions properly when agent connections are disrupted.
- Fixed shutdown log message in backend
- Stopped double-writing events in eventd
- Agents from different orgs/envs with the same ID connected to the same backend
  no longer overwrite each other's messagebus subscriptions.
- Fix the manual packaging process.
- Properly log the event being handled in pipelined
- The http_check.sh example script now hides its output
- Silenced entries using an asterisk can be deleted
- Improve json unmarshaling performance.
- Events created from the metrics passed to the statsd listener are no longer
swallowed. The events are sent through the pipeline.
- Fixed a bug where the Issued field was never populated.
- When creating a new statsd server, use the default flush interval if given 0.
- Fixed a bug where check and checkconfig handlers and subscriptions are null in rendered JSON.
- Allow checks and hooks to escape zombie processes that have timed out.
- Install all dependencies with `dep ensure` in build.sh.
- Fixed an issue in which some agents intermittently miss check requests.
- Agent statsd daemon listens on IPv4 for Windows.
- Include zero-valued integers in JSON output for all types.
- Check event entities now have a last_seen timestamp.
- Improved silenced entry display and UX.
- Fixed a small bug in the opentsdb transformer so that it trims trailing
whitespace characters.

## [2.0.0-nightly.1] - 2018-03-07
### Added
- A `--debug` flag on sensu-backend for enabling a pprof HTTP endpoint on localhost.
- Add CLI support for adhoc check requests.
- Check scheduler now handles adhoc check requests.
- Added `set-FIELD` and `remove-FIELD` commands for all updatable fields
of a check. This allows updating single fields and completely clearing out
non-required fields.
- Add built-in only_check_output mutator to pipelined.
- Allow publish, cron, ttl, timeout, low flap threshold and more fields to be
set when importing legacy settings.
- Add CPU architecture in system information of entities.
- The `sensuctl user change-password` subcommand now accepts flag parameters.
- Configured and enabled etcd autocompaction.
- Add event metrics type, implementing the Sensu Metrics Format.
- Agents now try to reconnect to the backend if the connection is lost.
- Added non-functional selections for resolving and silencing to web ui
- Add LastOk to check type. This will be updated to reflect the last timestamp
of a successful check.
- Added GraphQL explorer to web UI.
- Added check occurrences and occurrences_watermark attributes from Sensu 1.x.
- Added issue template for GitHub.
- Added custom functions to evaluate a unix timestamp in govaluate.

### Changed
- Refactor Check data structure to not depend on CheckConfig. This is a breaking
change that will cause existing Sensu alpha installations to break if upgraded.
This change was made before beta release so that further breaking changes could
be avoided.
- Make indentation in protocol buffers files consistent.
- Refactor Hook data structure. This is similar to what was done to Check,
except that HookConfig is now embedded in Hook.
- Refactor CheckExecutor and AdhocRequestExecutor into an Executor interface.
- Changed the sensu-backend etcd flag constants to match the etcd flag names.
- Upgraded to Etcd v3.3.1
- Removed 3DES from the list of allowed ciphers in the backend and agent.
- Password input fields are now aligned in  `sensuctl user change-password`
subcommand.
- Agent backend URLs without a port specified will now default to port 8081.
- Travis encrypted variables have been updated to work with travis-ci.org
- Upgraded all builds to use Go 1.10.
- Use megacheck instead of errcheck.
- Cleaned agent configuration.
- We no longer duplicate hook execution for types that fall into both an exit
code and severity (ex. 0, ok).
- Updated the sensuctl guidelines.
- Changed travis badge to use travis-ci.org in README.md.
- Govaluate's modifier tokens can now be optionally forbidden.
- Increase the stack size on Travis CI.
- Refactor store, queue and ring interfaces, and daemon I/O details.
- Separated global from local flags in sensuctl usage.

### Fixed
- Fixed a bug in time.InWindow that in some cases would cause subdued checks to
be executed.
- Fixed a bug in the HTTP API where resource names could not contain special
characters.
- Resolved a bug in the keepalive monitor timer which was causing it to
erroneously expire.
- Resolved a bug in how an executor processes checks. If a check contains proxy
requests, the check should not duplicately execute after the proxy requests.
- Removed an erroneous validation statement in check handler.
- Fixed HookList `hooks` validation and updated `type` validation message to
allow "0" as a valid type.
- Events' check statuses & execution times are now properly added to CheckHistory.
- Sensu v1 Check's with TTL, timeout and threshold values can now be imported
correctly.
- Use uint32 for status so it's not empty when marshalling.
- Automatically create a "default" environment when creating a new organization.

## [2.0.0-alpha.17] - 2018-02-13
### Added
- Add .gitattributes file with merge strategy for the Changelog.
- Context switcher added for dashboard.
- Add API support for adhoc check requests.
- Check scheduler now supports round-robin scheduling.
- Added better error checking for CLI commands and support for mutually
exclusive fields.
- Added `--interactive` flag to CLI which is required to run interactive mode.
- Added CLI role rule-add Organization and Environment interactive prompts.
- Added events page list and simple buttons to filter

### Changed
- Silenced `begin` supports human readable time (Format: Jan 02 2006 3:04PM MST)
in `sensuctl` with optional timezone. Stores the field as unix epoch time.
- Increased the timeout in the store's watchers tests.
- Incremental retry mechanism when waiting for agent and backend in e2e tests.
- Renamed CLI asset create interactive prompt "Org" to "Organization".

### Fixed
- Fixed required flags in `sensuctl` so requirements are enforced.
- Add support for embedded fields to dynamic.Marshal.

## [2.0.0-alpha.16] - 2018-02-07
### Added
- Add an e2e test for proxy check requests.
- Add integration tests to our CI.
- Context switcher added for dashboard
- Add api support for adhoc check requests.

### Fixed
- Tracks in-progress checks with a map and mutex rather than an array to
increase time efficiency and synchronize goroutines reading from and writing
to that map.
- Fixed a bug where we were attempting to kill processes that had already
finished before its allotted execution timeout.
- Fixed a bug where an event could erroneously be shown as silenced.
- Properly log errors whenever a check request can't be published.
- Fixed some build tags for tests using etcd stores.
- Keepalive monitors now get updated with changes to a keepalive timeout.
- Prevent tests timeout in queue package
- Prevent tests timeout in ring package
- Fixed a bug in the queue package where timestamps were not parsed correctly.
- Fixed Ring's Next method hanging in cases where watch events are not propagated.

### Changed
- Queues are now durable.
- Refactoring of the check scheduling integration tests.
- CLI resource delete confirmation is now `(y/N)`.

### Removed
- Dependency github.com/chzyer/readline

## [2.0.0-alpha.15] - 2018-01-30
### Added
- Add function for matching entities to a proxy check request.
- Added functions for publishing proxy check requests.
- Added proxy request validation.
- CLI functionality for proxy check requests (add set-proxy-requests command).
- Entities have been added to the state manager and synchronizer.
- Added package leader, for facilitating execution by a single backend.
- Proxy check requests are now published to all entities described in
`ProxyRequests` and `EntityAttributes`.
- Add quick navigation component for dashboard

### Changed
- Govaluate logic is now wrapped in the `util/eval` package.
- Cron and Interval scheduling are now mutually exclusive.

### Fixed
- Fixed a bug where retrieving check hooks were only from the check's
organization, rather than the check's environment, too.

## [2.0.0-alpha.14] - 2018-01-23
### Added
- Add `Timeout` field to CheckConfig.
- CLI functionality for check `Timeout` field.
- Add timeout support for check execution.
- Add timeout support for check hook execution.
- Token substitution is now available for check hooks
- Add an e2e test for logging redaction
- Support for `When` field in `Filter` which enables filtering based on days
and times of the week.
- New gRPC inspired GraphQL implementation. See
[graphql/README](backend/apid/graphql/README.md) for usage.
- Support for TTLs in check configs to monitor stale check results.

### Changed
- Moved monitor code out of keepalived and into its own package.
- Moved KeyBuilder from etcd package to store package.

## [2.0.0-alpha.13] - 2018-01-16
### Added
- Logging redaction for entities

### Fixed
- Fixed e2e test for token substitution on Windows
- Fixed check subdue unit test for token substitution on Windows
- Consider the first and last seconds of a time window when comparing the
current time
- Fixed Travis deploy stage by removing caching for $GOPATH
- Parse for [traditional cron](https://en.wikipedia.org/wiki/Cron) strings, rather than [GoDoc cron](https://godoc.org/github.com/robfig/cron) strings.

### Changed
- Removed the Visual Studio 2017 image in AppVeyor to prevent random failures
- Made some slight quality-of-life adjustments to build-gcs-release.sh.

## [2.0.0-alpha.12] - 2018-01-09
### Added
- Add check subdue mechanism. Checks can now be subdued for specified time
windows.
- Silenced entries now include a `begin` timestamp for scheduled maintenance.
- Store clients can now use [watchers](https://github.com/sensu/sensu-go/pull/792) to be notified of changes to objects in the store.
- Add check `Cron` field. Checks can now be scheduled according to the cron
string stored in this field.
- Add a distributed queue package for use in the backend.
- Token substitution is now available for checks.
- CLI functionality for check `Cron` field.
- Add an e2e test for cron scheduling.
- Add an e2e test for check hook execution.

## [2.0.0-alpha.11] - 2017-12-19
### Breaking Changes
- The `Source` field on a check has been renamed to `ProxyEntityID`. Any checks
using the Source field will have to be recreated.

### Added
- Silenced entries with ExpireOnResolve set to true will now be deleted when an
event which has previously failing was resolved
- TCP/UDP sockets now accept 1.x backward compatible payloads. 1.x Check Result gets translated to a 2.x Event.
- Custom attributes can be added to the agent at start.
- New and improved Check Hooks are implemented (see whats new about hooks here: [Hooks](https://github.com/sensu/sensu-alpha-documentation/blob/master/08-hooks.md))
- Add check subdue CLI support.

### Changed
- Avoid using reflection in time.InWindows function.
- Use multiple parallel jobs in CI tools to speed up the tests
- Pulled in latest [github.com/coreos/etcd](https://github.com/coreos/etcd).
- Includes fix for panic that occurred on shutdown.
- Refer to their
[changelog](https://github.com/gyuho/etcd/blob/f444abaae344e562fc69323c75e1cf772c436543/CHANGELOG.md)
for more.
- Switch to using [github.com/golang/dep](https://github.com/golang/dep) for
managing dependencies; `vendor/` directory has been removed.
- See [README](README.md) for usage.

## [2.0.0-alpha.10] - 2017-12-12
### Added
- End-to-end test for the silencing functionality
- Silenced events are now identified in sensuctl

### Changed
- Events that transitioned from incidents to a healthy state are no longer
filtered by the pipeline
- Errcheck was added to the build script, and the project was given a once-over
to clean up existing errcheck lint.
- Creating a silenced entry via sensuctl no longer requires an expiry value

### Fixed
- Entities can now be silenced using their entity subscription
- Fixed a bug in the agent where it was ignoring keepalive interval and timeout
settings on start
- Keepalives now alert when entities go away!
- Fixed a bug in package dynamic that could lead to an error in json.Marshal
in certain cases.
- Fixed an issue in keepalived to handle cases of nil entities in keepalive
messages

## [2.0.0-alpha.9] - 2017-12-5
### Added
- Proxy entities are now dynamically created through the "Source" attribute of a
check configuration
- Flag to sensuctl configure allowing it to be configured non-interactively
(usage: --non-interactive or -n)
- New function SetField in package dynamic, for setting fields on types
supporting extended attributes.
- Automatically append entity:entityID subscription for agent entities
- Add silenced command to sensuctl for silencing checks and subscriptions.
- Add healthz endpoint to agent api for checking agent liveness.
- Add ability to pass JSON event data to check command STDIN.
- Add POST /events endpoint to manually create, update, and resolve events.
- Add "event resolve" command to sensuctl to manually resolve events.
- Add the time.InWindow & time.InWindows functions to support time windows, used
in filters and check subdue

### Fixed
- Fixed a bug in how silenced entries were deleted. Only one silenced entry will
be deleted at a time, regardless of wildcard presence for subscription or check.

## [2.0.0-alpha.8] - 2017-11-28
### Added
- New "event delete" subcommand in sensuctl
- The "Store" interface is now properly documented
- The incoming request body size is now limited to 512 KB
- Silenced entries in the store now have a TTL so they automatically expire
- Initial support for custom attributes in various Sensu objects
- Add "Error" type for capturing pipeline errors
- Add registration events for new agents
- Add a migration tool for the store directly within sensu-backend

### Changed
- Refactoring of the sensu-backend API
- Modified the description for the API URL when configuring sensuctl
- A docker image with the master tag is built for every commit on master branch
- The "latest" docker tag is only pushed once a new release is created

### Fixed
- Fix the "asset update" subcommand in sensuctl
- Fix Go linting in build script
- Fix querying across organizations and environments with sensuctl
- Set a standard redirect policy to sensuctl HTTP client

### Removed
- Removed extraneous GetEnv & GetOrg getter methods<|MERGE_RESOLUTION|>--- conflicted
+++ resolved
@@ -19,18 +19,10 @@
 - Show the correct default value for the format flag in `sensuctl dump` help
 usage.
 - Added the `--etcd-discovery` and `--etcd-discovery-srv` flags to
-<<<<<<< HEAD
-  `sensu-backend`. These are used to take advantage of the embedded etcd's
-  auto-discovery features.
-=======
 `sensu-backend`. These are used to take advantage of the embedded etcd's
 auto-discovery features.
 - Installing sensuctl commands via Bonsai will now check for correct labels
 before checking if the asset has 1 or more builds.
-
-### Fixed
-- Listing assets with no results returns an empty array
->>>>>>> f996f70f
 - Listing assets with no results returns an empty array.
 - Fixed a panic that could occur when creating resources in a namespace that
 does not exist.
