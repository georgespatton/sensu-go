--- conflicted
+++ resolved
@@ -8,13 +8,10 @@
 ## Unreleased
 
 ### Added
-<<<<<<< HEAD
 - Add check subdue mechanism. Checks can now be subdued for specified time
 windows.
-=======
 - Silenced entries with ExpireOnResolve set to true will now be deleted when an
 event which has previously failing was resolved
->>>>>>> f50b2941
 
 ### Changed
 - Avoid using reflection in time.InWindows function.
